--- conflicted
+++ resolved
@@ -129,7 +129,6 @@
 	c.formula = ""
 }
 
-<<<<<<< HEAD
 // SetCellFormat set cell value  format
 func (c *Cell) SetFormat(format string) {
 	c.NumFmt = format
@@ -145,8 +144,6 @@
 	return float64(t.UnixNano())/8.64e13 + 25569.0
 }
 
-=======
->>>>>>> dbf71b6a
 // DateTimeOptions are additional options for exporting times
 type DateTimeOptions struct {
 	// Location allows calculating times in other timezones/locations
