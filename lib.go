--- conflicted
+++ resolved
@@ -6,11 +6,8 @@
 	"errors"
 	"fmt"
 	"io"
-<<<<<<< HEAD
 	"path"
-=======
 	"math"
->>>>>>> 597d9935
 	"strconv"
 	"strings"
 )
@@ -784,12 +781,6 @@
 		}
 
 		file.styles = style
-	}
-<<<<<<< HEAD
-=======
-	file.styles = style
-	file.numFmtRefTable = buildNumFmtRefTable(style)
->>>>>>> 597d9935
 	sheets, err = readSheetsFromZipFile(workbook, file, sheetXMLMap)
 	if err != nil {
 		return nil, err
