--- conflicted
+++ resolved
@@ -51,12 +51,6 @@
 	c.style = style
 }
 
-<<<<<<< HEAD
-// SetStreamStyle sets the style and number format id to the ones specified in the given StreamStyle
-func (c *Col) SetStreamStyle(style StreamStyle) {
-	c.style = style.style
-	c.numFmt = builtInNumFmt[style.xNumFmtId]
-=======
 // SetDataValidation set data validation with zero based start and end.
 // Set end to -1 for all rows.
 func (c *Col) SetDataValidation(dd *xlsxCellDataValidation, start, end int) {
@@ -102,5 +96,10 @@
 // This will apply to the rest of the rest of the column.
 func (c *Col) SetDataValidationWithStart(dd *xlsxCellDataValidation, start int) {
 	c.SetDataValidation(dd, start, -1)
->>>>>>> b860ac72
+}
+
+// SetStreamStyle sets the style and number format id to the ones specified in the given StreamStyle
+func (c *Col) SetStreamStyle(style StreamStyle) {
+	c.style = style.style
+	c.numFmt = builtInNumFmt[style.xNumFmtId]
 }